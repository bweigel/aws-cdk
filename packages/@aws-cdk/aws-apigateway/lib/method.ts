import { Construct, Resource, Stack } from '@aws-cdk/cdk';
import { CfnMethod, CfnMethodProps } from './apigateway.generated';
import { IAuthorizer } from './authorizer';
import { ConnectionType, Integration } from './integration';
import { MockIntegration } from './integrations/mock';
import { MethodResponse } from './methodresponse';
import { IResource } from './resource';
import { RestApi } from './restapi';
import { validateHttpMethod } from './util';

export interface MethodOptions {
  /**
   * A friendly operation name for the method. For example, you can assign the
   * OperationName of ListPets for the GET /pets method.
   */
  readonly operationName?: string;

  /**
   * Method authorization.
   * @default None open access
   */
  readonly authorizationType?: AuthorizationType;

  /**
   * If `authorizationType` is `Custom`, this specifies the ID of the method
   * authorizer resource.
   */
  readonly authorizer?: IAuthorizer;

  /**
   * Indicates whether the method requires clients to submit a valid API key.
   * @default false
   */
  readonly apiKeyRequired?: boolean;

  /**
   * The responses that can be sent to the client who calls the method.
   * @default None
   *
   * This property is not required, but if these are not supplied for a Lambda
   * proxy integration, the Lambda function must return a value of the correct format,
   * for the integration response to be correctly mapped to a response to the client.
   * @see https://docs.aws.amazon.com/apigateway/latest/developerguide/api-gateway-method-settings-method-response.html
   */
  readonly methodResponses?: MethodResponse[]

  /**
   * The request parameters that API Gateway accepts. Specify request parameters
   * as key-value pairs (string-to-Boolean mapping), with a source as the key and
   * a Boolean as the value. The Boolean specifies whether a parameter is required.
   * A source must match the format method.request.location.name, where the location
   * is querystring, path, or header, and name is a valid, unique parameter name.
   * @default None
   */
  readonly requestParameters?: { [param: string]: boolean };

  // TODO:
  // - RequestValidatorId
  // - RequestModels
}

export interface MethodProps {
  /**
   * The resource this method is associated with. For root resource methods,
   * specify the `RestApi` object.
   */
  readonly resource: IResource;

  /**
   * The HTTP method ("GET", "POST", "PUT", ...) that clients use to call this method.
   */
  readonly httpMethod: string;

  /**
   * The backend system that the method calls when it receives a request.
   *
   * @default - a new `MockIntegration`.
   */
  readonly integration?: Integration;

  /**
   * Method options.
   *
   * @default - No options.
   */
  readonly options?: MethodOptions;
}

export class Method extends Resource {
  /** @attribute */
  public readonly methodId: string;

  public readonly httpMethod: string;
  public readonly resource: IResource;
  public readonly restApi: RestApi;

  constructor(scope: Construct, id: string, props: MethodProps) {
    super(scope, id);

    this.resource = props.resource;
    this.restApi = props.resource.restApi;
    this.httpMethod = props.httpMethod.toUpperCase();

    validateHttpMethod(this.httpMethod);

    const options = props.options || {};

    const defaultMethodOptions = props.resource.defaultMethodOptions || {};
    const authorizer = options.authorizer || defaultMethodOptions.authorizer;

    const methodProps: CfnMethodProps = {
      resourceId: props.resource.resourceId,
      restApiId: this.restApi.restApiId,
      httpMethod: this.httpMethod,
      operationName: options.operationName || defaultMethodOptions.operationName,
      apiKeyRequired: options.apiKeyRequired || defaultMethodOptions.apiKeyRequired,
<<<<<<< HEAD
      authorizationType: options.authorizationType || defaultMethodOptions.authorizationType || AuthorizationType.NONE,
      authorizerId: options.authorizerId || defaultMethodOptions.authorizerId,
=======
      authorizationType: options.authorizationType || defaultMethodOptions.authorizationType || AuthorizationType.None,
      authorizerId: authorizer && authorizer.authorizerId,
>>>>>>> 390baf1d
      requestParameters: options.requestParameters,
      integration: this.renderIntegration(props.integration),
      methodResponses: this.renderMethodResponses(options.methodResponses),
    };

    const resource = new CfnMethod(this, 'Resource', methodProps);

    this.methodId = resource.refAsString;

    props.resource.restApi._attachMethod(this);

    const deployment = props.resource.restApi.latestDeployment;
    if (deployment) {
      deployment.node.addDependency(resource);
      deployment.addToLogicalId({ method: methodProps });
    }
  }

  /**
   * Returns an execute-api ARN for this method:
   *
   *   arn:aws:execute-api:{region}:{account}:{restApiId}/{stage}/{method}/{path}
   *
   * NOTE: {stage} will refer to the `restApi.deploymentStage`, which will
   * automatically set if auto-deploy is enabled.
   *
   * @attribute
   */
  public get methodArn(): string {
    if (!this.restApi.deploymentStage) {
      throw new Error(
        `Unable to determine ARN for method "${this.node.id}" since there is no stage associated with this API.\n` +
        'Either use the `deploy` prop or explicitly assign `deploymentStage` on the RestApi');
    }

    const stage = this.restApi.deploymentStage.stageName.toString();
    return this.restApi.arnForExecuteApi(this.httpMethod, this.resource.path, stage);
  }

  /**
   * Returns an execute-api ARN for this method's "test-invoke-stage" stage.
   * This stage is used by the AWS Console UI when testing the method.
   */
  public get testMethodArn(): string {
    return this.restApi.arnForExecuteApi(this.httpMethod, this.resource.path, 'test-invoke-stage');
  }

  private renderIntegration(integration?: Integration): CfnMethod.IntegrationProperty {
    if (!integration) {
      // use defaultIntegration from API if defined
      if (this.resource.defaultIntegration) {
        return this.renderIntegration(this.resource.defaultIntegration);
      }

      // fallback to mock
      return this.renderIntegration(new MockIntegration());
    }

    integration.bind(this);

    const options = integration.props.options || { };

    let credentials;
    if (options.credentialsPassthrough !== undefined && options.credentialsRole !== undefined) {
      throw new Error(`'credentialsPassthrough' and 'credentialsRole' are mutually exclusive`);
    }

    if (options.connectionType === ConnectionType.VPC_LINK && options.vpcLink === undefined) {
      throw new Error(`'connectionType' of VPC_LINK requires 'vpcLink' prop to be set`);
    }

    if (options.connectionType === ConnectionType.INTERNET && options.vpcLink !== undefined) {
      throw new Error(`cannot set 'vpcLink' where 'connectionType' is INTERNET`);
    }

    if (options.credentialsRole) {
      credentials = options.credentialsRole.roleArn;
    } else if (options.credentialsPassthrough) {
      // arn:aws:iam::*:user/*
      // tslint:disable-next-line:max-line-length
      credentials = Stack.of(this).formatArn({ service: 'iam', region: '', account: '*', resource: 'user', sep: '/', resourceName: '*' });
    }

    return {
      type: integration.props.type,
      uri: integration.props.uri,
      cacheKeyParameters: options.cacheKeyParameters,
      cacheNamespace: options.cacheNamespace,
      contentHandling: options.contentHandling,
      integrationHttpMethod: integration.props.integrationHttpMethod,
      requestParameters: options.requestParameters,
      requestTemplates: options.requestTemplates,
      passthroughBehavior: options.passthroughBehavior,
      integrationResponses: options.integrationResponses,
      connectionType: options.connectionType,
      connectionId: options.vpcLink ? options.vpcLink.vpcLinkId : undefined,
      credentials,
    };
  }

  private renderMethodResponses(methodResponses: MethodResponse[] | undefined): CfnMethod.MethodResponseProperty[] | undefined {
    if (!methodResponses) {
      // Fall back to nothing
      return undefined;
    }

    return methodResponses.map(mr => {
      let responseModels: {[contentType: string]: string} | undefined;

      if (mr.responseModels) {
        responseModels = {};
        for (const contentType in mr.responseModels) {
          if (mr.responseModels.hasOwnProperty(contentType)) {
            responseModels[contentType] = mr.responseModels[contentType].modelId;
          }
        }
      }

      const methodResponseProp = {
        statusCode: mr.statusCode,
        responseParameters: mr.responseParameters,
        responseModels,
      };

      return methodResponseProp;
    });
  }
}

export enum AuthorizationType {
  /**
   * Open access.
   */
  NONE = 'NONE',

  /**
   * Use AWS IAM permissions.
   */
  IAM = 'AWS_IAM',

  /**
   * Use a custom authorizer.
   */
  CUSTOM = 'CUSTOM',

  /**
   * Use an AWS Cognito user pool.
   */
  COGNITO = 'COGNITO_USER_POOLS',
}<|MERGE_RESOLUTION|>--- conflicted
+++ resolved
@@ -114,13 +114,8 @@
       httpMethod: this.httpMethod,
       operationName: options.operationName || defaultMethodOptions.operationName,
       apiKeyRequired: options.apiKeyRequired || defaultMethodOptions.apiKeyRequired,
-<<<<<<< HEAD
       authorizationType: options.authorizationType || defaultMethodOptions.authorizationType || AuthorizationType.NONE,
-      authorizerId: options.authorizerId || defaultMethodOptions.authorizerId,
-=======
-      authorizationType: options.authorizationType || defaultMethodOptions.authorizationType || AuthorizationType.None,
       authorizerId: authorizer && authorizer.authorizerId,
->>>>>>> 390baf1d
       requestParameters: options.requestParameters,
       integration: this.renderIntegration(props.integration),
       methodResponses: this.renderMethodResponses(options.methodResponses),
