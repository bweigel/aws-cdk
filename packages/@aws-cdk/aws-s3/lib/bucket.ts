import { EOL } from 'os';
import * as path from 'path';
import * as events from '@aws-cdk/aws-events';
import * as iam from '@aws-cdk/aws-iam';
import * as kms from '@aws-cdk/aws-kms';
import {
<<<<<<< HEAD
  Fn, IResource, Lazy, RemovalPolicy, Resource, ResourceProps, Stack, Token,
  CustomResource, CustomResourceProvider, CustomResourceProviderRuntime,
=======
  Fn, IResource, Lazy, RemovalPolicy, Resource, Stack, Token,
  CustomResource, CustomResourceProvider, CustomResourceProviderRuntime, FeatureFlags,
>>>>>>> ea67c545
} from '@aws-cdk/core';
import * as cxapi from '@aws-cdk/cx-api';
import { Construct } from 'constructs';
import { BucketPolicy } from './bucket-policy';
import { IBucketNotificationDestination } from './destination';
import { BucketNotifications } from './notifications-resource';
import * as perms from './perms';
import { LifecycleRule } from './rule';
import { CfnBucket } from './s3.generated';
import { parseBucketArn, parseBucketName } from './util';

const AUTO_DELETE_OBJECTS_RESOURCE_TYPE = 'Custom::S3AutoDeleteObjects';

export interface IBucket extends IResource {
  /**
   * The ARN of the bucket.
   * @attribute
   */
  readonly bucketArn: string;

  /**
   * The name of the bucket.
   * @attribute
   */
  readonly bucketName: string;

  /**
   * The URL of the static website.
   * @attribute
   */
  readonly bucketWebsiteUrl: string;

  /**
   * The Domain name of the static website.
   * @attribute
   */
  readonly bucketWebsiteDomainName: string;

  /**
   * The IPv4 DNS name of the specified bucket.
   * @attribute
   */
  readonly bucketDomainName: string;

  /**
   * The IPv6 DNS name of the specified bucket.
   * @attribute
   */
  readonly bucketDualStackDomainName: string;

  /**
   * The regional domain name of the specified bucket.
   * @attribute
   */
  readonly bucketRegionalDomainName: string;

  /**
   * If this bucket has been configured for static website hosting.
   */
  readonly isWebsite?: boolean;

  /**
   * Optional KMS encryption key associated with this bucket.
   */
  readonly encryptionKey?: kms.IKey;

  /**
   * The resource policy associated with this bucket.
   *
   * If `autoCreatePolicy` is true, a `BucketPolicy` will be created upon the
   * first call to addToResourcePolicy(s).
   */
  policy?: BucketPolicy;

  /**
   * Adds a statement to the resource policy for a principal (i.e.
   * account/role/service) to perform actions on this bucket and/or it's
   * contents. Use `bucketArn` and `arnForObjects(keys)` to obtain ARNs for
   * this bucket or objects.
   */
  addToResourcePolicy(permission: iam.PolicyStatement): iam.AddToResourcePolicyResult;

  /**
   * The https URL of an S3 object. For example:
   * @example https://s3.us-west-1.amazonaws.com/onlybucket
   * @example https://s3.us-west-1.amazonaws.com/bucket/key
   * @example https://s3.cn-north-1.amazonaws.com.cn/china-bucket/mykey
   * @param key The S3 key of the object. If not specified, the URL of the
   *      bucket is returned.
   * @returns an ObjectS3Url token
   */
  urlForObject(key?: string): string;

  /**
   * The virtual hosted-style URL of an S3 object. Specify `regional: false` at
   * the options for non-regional URL. For example:
   * @example https://only-bucket.s3.us-west-1.amazonaws.com
   * @example https://bucket.s3.us-west-1.amazonaws.com/key
   * @example https://bucket.s3.amazonaws.com/key
   * @example https://china-bucket.s3.cn-north-1.amazonaws.com.cn/mykey
   * @param key The S3 key of the object. If not specified, the URL of the
   *      bucket is returned.
   * @param options Options for generating URL.
   * @returns an ObjectS3Url token
   */
  virtualHostedUrlForObject(key?: string, options?: VirtualHostedStyleUrlOptions): string;

  /**
   * The S3 URL of an S3 object. For example:
   * @example s3://onlybucket
   * @example s3://bucket/key
   * @param key The S3 key of the object. If not specified, the S3 URL of the
   *      bucket is returned.
   * @returns an ObjectS3Url token
   */
  s3UrlForObject(key?: string): string;

  /**
   * Returns an ARN that represents all objects within the bucket that match
   * the key pattern specified. To represent all keys, specify ``"*"``.
   */
  arnForObjects(keyPattern: string): string;

  /**
   * Grant read permissions for this bucket and it's contents to an IAM
   * principal (Role/Group/User).
   *
   * If encryption is used, permission to use the key to decrypt the contents
   * of the bucket will also be granted to the same principal.
   *
   * @param identity The principal
   * @param objectsKeyPattern Restrict the permission to a certain key pattern (default '*')
   */
  grantRead(identity: iam.IGrantable, objectsKeyPattern?: any): iam.Grant;

  /**
   * Grant write permissions to this bucket to an IAM principal.
   *
   * If encryption is used, permission to use the key to encrypt the contents
   * of written files will also be granted to the same principal.
   *
   * @param identity The principal
   * @param objectsKeyPattern Restrict the permission to a certain key pattern (default '*')
   */
  grantWrite(identity: iam.IGrantable, objectsKeyPattern?: any): iam.Grant;

  /**
   * Grants s3:PutObject* and s3:Abort* permissions for this bucket to an IAM principal.
   *
   * If encryption is used, permission to use the key to encrypt the contents
   * of written files will also be granted to the same principal.
   * @param identity The principal
   * @param objectsKeyPattern Restrict the permission to a certain key pattern (default '*')
   */
  grantPut(identity: iam.IGrantable, objectsKeyPattern?: any): iam.Grant;

  /**
   * Grant the given IAM identity permissions to modify the ACLs of objects in the given Bucket.
   *
   * If your application has the '@aws-cdk/aws-s3:grantWriteWithoutAcl' feature flag set,
   * calling {@link grantWrite} or {@link grantReadWrite} no longer grants permissions to modify the ACLs of the objects;
   * in this case, if you need to modify object ACLs, call this method explicitly.
   *
   * @param identity The principal
   * @param objectsKeyPattern Restrict the permission to a certain key pattern (default '*')
   */
  grantPutAcl(identity: iam.IGrantable, objectsKeyPattern?: string): iam.Grant;

  /**
   * Grants s3:DeleteObject* permission to an IAM pricipal for objects
   * in this bucket.
   *
   * @param identity The principal
   * @param objectsKeyPattern Restrict the permission to a certain key pattern (default '*')
   */
  grantDelete(identity: iam.IGrantable, objectsKeyPattern?: any): iam.Grant;

  /**
   * Grants read/write permissions for this bucket and it's contents to an IAM
   * principal (Role/Group/User).
   *
   * If an encryption key is used, permission to use the key for
   * encrypt/decrypt will also be granted.
   *
   * @param identity The principal
   * @param objectsKeyPattern Restrict the permission to a certain key pattern (default '*')
   */
  grantReadWrite(identity: iam.IGrantable, objectsKeyPattern?: any): iam.Grant;

  /**
   * Allows unrestricted access to objects from this bucket.
   *
   * IMPORTANT: This permission allows anyone to perform actions on S3 objects
   * in this bucket, which is useful for when you configure your bucket as a
   * website and want everyone to be able to read objects in the bucket without
   * needing to authenticate.
   *
   * Without arguments, this method will grant read ("s3:GetObject") access to
   * all objects ("*") in the bucket.
   *
   * The method returns the `iam.Grant` object, which can then be modified
   * as needed. For example, you can add a condition that will restrict access only
   * to an IPv4 range like this:
   *
   *     const grant = bucket.grantPublicAccess();
   *     grant.resourceStatement!.addCondition(‘IpAddress’, { “aws:SourceIp”: “54.240.143.0/24” });
   *
   *
   * @param keyPrefix the prefix of S3 object keys (e.g. `home/*`). Default is "*".
   * @param allowedActions the set of S3 actions to allow. Default is "s3:GetObject".
   * @returns The `iam.PolicyStatement` object, which can be used to apply e.g. conditions.
   */
  grantPublicAccess(keyPrefix?: string, ...allowedActions: string[]): iam.Grant;

  /**
   * Defines a CloudWatch event that triggers when something happens to this bucket
   *
   * Requires that there exists at least one CloudTrail Trail in your account
   * that captures the event. This method will not create the Trail.
   *
   * @param id The id of the rule
   * @param options Options for adding the rule
   */
  onCloudTrailEvent(id: string, options?: OnCloudTrailBucketEventOptions): events.Rule;

  /**
   * Defines an AWS CloudWatch event that triggers when an object is uploaded
   * to the specified paths (keys) in this bucket using the PutObject API call.
   *
   * Note that some tools like `aws s3 cp` will automatically use either
   * PutObject or the multipart upload API depending on the file size,
   * so using `onCloudTrailWriteObject` may be preferable.
   *
   * Requires that there exists at least one CloudTrail Trail in your account
   * that captures the event. This method will not create the Trail.
   *
   * @param id The id of the rule
   * @param options Options for adding the rule
   */
  onCloudTrailPutObject(id: string, options?: OnCloudTrailBucketEventOptions): events.Rule;

  /**
   * Defines an AWS CloudWatch event that triggers when an object at the
   * specified paths (keys) in this bucket are written to.  This includes
   * the events PutObject, CopyObject, and CompleteMultipartUpload.
   *
   * Note that some tools like `aws s3 cp` will automatically use either
   * PutObject or the multipart upload API depending on the file size,
   * so using this method may be preferable to `onCloudTrailPutObject`.
   *
   * Requires that there exists at least one CloudTrail Trail in your account
   * that captures the event. This method will not create the Trail.
   *
   * @param id The id of the rule
   * @param options Options for adding the rule
   */
  onCloudTrailWriteObject(id: string, options?: OnCloudTrailBucketEventOptions): events.Rule;
}

/**
 * A reference to a bucket. The easiest way to instantiate is to call
 * `bucket.export()`. Then, the consumer can use `Bucket.import(this, ref)` and
 * get a `Bucket`.
 */
export interface BucketAttributes {
  /**
   * The ARN of the bucket. At least one of bucketArn or bucketName must be
   * defined in order to initialize a bucket ref.
   */
  readonly bucketArn?: string;

  /**
   * The name of the bucket. If the underlying value of ARN is a string, the
   * name will be parsed from the ARN. Otherwise, the name is optional, but
   * some features that require the bucket name such as auto-creating a bucket
   * policy, won't work.
   */
  readonly bucketName?: string;

  /**
   * The domain name of the bucket.
   *
   * @default Inferred from bucket name
   */
  readonly bucketDomainName?: string;

  /**
   * The website URL of the bucket (if static web hosting is enabled).
   *
   * @default Inferred from bucket name
   */
  readonly bucketWebsiteUrl?: string;

  /**
   * The regional domain name of the specified bucket.
   */
  readonly bucketRegionalDomainName?: string;

  /**
   * The IPv6 DNS name of the specified bucket.
   */
  readonly bucketDualStackDomainName?: string;

  /**
   * The format of the website URL of the bucket. This should be true for
   * regions launched since 2014.
   *
   * @default false
   */
  readonly bucketWebsiteNewUrlFormat?: boolean;

  readonly encryptionKey?: kms.IKey;

  /**
   * If this bucket has been configured for static website hosting.
   *
   * @default false
   */
  readonly isWebsite?: boolean;

  /**
   * The account this existing bucket belongs to.
   *
   * @default - it's assumed the bucket belongs to the same account as the scope it's being imported into
   */
  readonly account?: string;

  /**
   * The region this existing bucket is in.
   *
   * @default - it's assumed the bucket is in the same region as the scope it's being imported into
   */
  readonly region?: string;
}

/**
 * Represents an S3 Bucket.
 *
 * Buckets can be either defined within this stack:
 *
 *   new Bucket(this, 'MyBucket', { props });
 *
 * Or imported from an existing bucket:
 *
 *   Bucket.import(this, 'MyImportedBucket', { bucketArn: ... });
 *
 * You can also export a bucket and import it into another stack:
 *
 *   const ref = myBucket.export();
 *   Bucket.import(this, 'MyImportedBucket', ref);
 *
 */
abstract class BucketBase extends Resource implements IBucket {
  public abstract readonly bucketArn: string;
  public abstract readonly bucketName: string;
  public abstract readonly bucketDomainName: string;
  public abstract readonly bucketWebsiteUrl: string;
  public abstract readonly bucketWebsiteDomainName: string;
  public abstract readonly bucketRegionalDomainName: string;
  public abstract readonly bucketDualStackDomainName: string;

  /**
   * Optional KMS encryption key associated with this bucket.
   */
  public abstract readonly encryptionKey?: kms.IKey;

  /**
   * If this bucket has been configured for static website hosting.
   */
  public abstract readonly isWebsite?: boolean;

  /**
   * The resource policy associated with this bucket.
   *
   * If `autoCreatePolicy` is true, a `BucketPolicy` will be created upon the
   * first call to addToResourcePolicy(s).
   */
  public abstract policy?: BucketPolicy;

  /**
   * Indicates if a bucket resource policy should automatically created upon
   * the first call to `addToResourcePolicy`.
   */
  protected abstract autoCreatePolicy = false;

  /**
   * Whether to disallow public access
   */
  protected abstract disallowPublicAccess?: boolean;

  constructor(scope: Construct, id: string, props: ResourceProps = {}) {
    super(scope, id, props);

    this.node.addValidation({ validate: () => this.policy?.document.validateForResourcePolicy() ?? [] });
  }

  /**
   * Define a CloudWatch event that triggers when something happens to this repository
   *
   * Requires that there exists at least one CloudTrail Trail in your account
   * that captures the event. This method will not create the Trail.
   *
   * @param id The id of the rule
   * @param options Options for adding the rule
   */
  public onCloudTrailEvent(id: string, options: OnCloudTrailBucketEventOptions = {}): events.Rule {
    const rule = new events.Rule(this, id, options);
    rule.addTarget(options.target);
    rule.addEventPattern({
      source: ['aws.s3'],
      detailType: ['AWS API Call via CloudTrail'],
      detail: {
        resources: {
          ARN: options.paths ? options.paths.map(p => this.arnForObjects(p)) : [this.bucketArn],
        },
      },
    });
    return rule;
  }

  /**
   * Defines an AWS CloudWatch event that triggers when an object is uploaded
   * to the specified paths (keys) in this bucket using the PutObject API call.
   *
   * Note that some tools like `aws s3 cp` will automatically use either
   * PutObject or the multipart upload API depending on the file size,
   * so using `onCloudTrailWriteObject` may be preferable.
   *
   * Requires that there exists at least one CloudTrail Trail in your account
   * that captures the event. This method will not create the Trail.
   *
   * @param id The id of the rule
   * @param options Options for adding the rule
   */
  public onCloudTrailPutObject(id: string, options: OnCloudTrailBucketEventOptions = {}): events.Rule {
    const rule = this.onCloudTrailEvent(id, options);
    rule.addEventPattern({
      detail: {
        eventName: ['PutObject'],
      },
    });
    return rule;
  }

  /**
   * Defines an AWS CloudWatch event that triggers when an object at the
   * specified paths (keys) in this bucket are written to.  This includes
   * the events PutObject, CopyObject, and CompleteMultipartUpload.
   *
   * Note that some tools like `aws s3 cp` will automatically use either
   * PutObject or the multipart upload API depending on the file size,
   * so using this method may be preferable to `onCloudTrailPutObject`.
   *
   * Requires that there exists at least one CloudTrail Trail in your account
   * that captures the event. This method will not create the Trail.
   *
   * @param id The id of the rule
   * @param options Options for adding the rule
   */
  public onCloudTrailWriteObject(id: string, options: OnCloudTrailBucketEventOptions = {}): events.Rule {
    const rule = this.onCloudTrailEvent(id, options);
    rule.addEventPattern({
      detail: {
        eventName: [
          'CompleteMultipartUpload',
          'CopyObject',
          'PutObject',
        ],
        requestParameters: {
          bucketName: [this.bucketName],
          key: options.paths,
        },
      },
    });
    return rule;
  }

  /**
   * Adds a statement to the resource policy for a principal (i.e.
   * account/role/service) to perform actions on this bucket and/or it's
   * contents. Use `bucketArn` and `arnForObjects(keys)` to obtain ARNs for
   * this bucket or objects.
   */
  public addToResourcePolicy(permission: iam.PolicyStatement): iam.AddToResourcePolicyResult {
    if (!this.policy && this.autoCreatePolicy) {
      this.policy = new BucketPolicy(this, 'Policy', { bucket: this });
    }

    if (this.policy) {
      this.policy.document.addStatements(permission);
      return { statementAdded: true, policyDependable: this.policy };
    }

    return { statementAdded: false };
  }

  /**
   * The https URL of an S3 object. Specify `regional: false` at the options
   * for non-regional URLs. For example:
   * @example https://s3.us-west-1.amazonaws.com/onlybucket
   * @example https://s3.us-west-1.amazonaws.com/bucket/key
   * @example https://s3.cn-north-1.amazonaws.com.cn/china-bucket/mykey
   * @param key The S3 key of the object. If not specified, the URL of the
   *      bucket is returned.
   * @returns an ObjectS3Url token
   */
  public urlForObject(key?: string): string {
    const stack = Stack.of(this);
    const prefix = `https://s3.${stack.region}.${stack.urlSuffix}/`;
    if (typeof key !== 'string') {
      return this.urlJoin(prefix, this.bucketName);
    }
    return this.urlJoin(prefix, this.bucketName, key);
  }

  /**
   * The virtual hosted-style URL of an S3 object. Specify `regional: false` at
   * the options for non-regional URL. For example:
   * @example https://only-bucket.s3.us-west-1.amazonaws.com
   * @example https://bucket.s3.us-west-1.amazonaws.com/key
   * @example https://bucket.s3.amazonaws.com/key
   * @example https://china-bucket.s3.cn-north-1.amazonaws.com.cn/mykey
   * @param key The S3 key of the object. If not specified, the URL of the
   *      bucket is returned.
   * @param options Options for generating URL.
   * @returns an ObjectS3Url token
   */
  public virtualHostedUrlForObject(key?: string, options?: VirtualHostedStyleUrlOptions): string {
    const domainName = options?.regional ?? true ? this.bucketRegionalDomainName : this.bucketDomainName;
    const prefix = `https://${domainName}`;
    if (typeof key !== 'string') {
      return prefix;
    }
    return this.urlJoin(prefix, key);
  }

  /**
   * The S3 URL of an S3 object. For example:
   * @example s3://onlybucket
   * @example s3://bucket/key
   * @param key The S3 key of the object. If not specified, the S3 URL of the
   *      bucket is returned.
   * @returns an ObjectS3Url token
   */
  public s3UrlForObject(key?: string): string {
    const prefix = 's3://';
    if (typeof key !== 'string') {
      return this.urlJoin(prefix, this.bucketName);
    }
    return this.urlJoin(prefix, this.bucketName, key);
  }

  /**
   * Returns an ARN that represents all objects within the bucket that match
   * the key pattern specified. To represent all keys, specify ``"*"``.
   *
   * If you need to specify a keyPattern with multiple components, concatenate them into a single string, e.g.:
   *
   *   arnForObjects(`home/${team}/${user}/*`)
   *
   */
  public arnForObjects(keyPattern: string): string {
    return `${this.bucketArn}/${keyPattern}`;
  }

  /**
   * Grant read permissions for this bucket and it's contents to an IAM
   * principal (Role/Group/User).
   *
   * If encryption is used, permission to use the key to decrypt the contents
   * of the bucket will also be granted to the same principal.
   *
   * @param identity The principal
   * @param objectsKeyPattern Restrict the permission to a certain key pattern (default '*')
   */
  public grantRead(identity: iam.IGrantable, objectsKeyPattern: any = '*') {
    return this.grant(identity, perms.BUCKET_READ_ACTIONS, perms.KEY_READ_ACTIONS,
      this.bucketArn,
      this.arnForObjects(objectsKeyPattern));
  }

  /**
   * Grant write permissions to this bucket to an IAM principal.
   *
   * If encryption is used, permission to use the key to encrypt the contents
   * of written files will also be granted to the same principal.
   *
   * @param identity The principal
   * @param objectsKeyPattern Restrict the permission to a certain key pattern (default '*')
   */
  public grantWrite(identity: iam.IGrantable, objectsKeyPattern: any = '*') {
    return this.grant(identity, this.writeActions, perms.KEY_WRITE_ACTIONS,
      this.bucketArn,
      this.arnForObjects(objectsKeyPattern));
  }

  /**
   * Grants s3:PutObject* and s3:Abort* permissions for this bucket to an IAM principal.
   *
   * If encryption is used, permission to use the key to encrypt the contents
   * of written files will also be granted to the same principal.
   * @param identity The principal
   * @param objectsKeyPattern Restrict the permission to a certain key pattern (default '*')
   */
  public grantPut(identity: iam.IGrantable, objectsKeyPattern: any = '*') {
    return this.grant(identity, this.putActions, perms.KEY_WRITE_ACTIONS,
      this.arnForObjects(objectsKeyPattern));
  }

  public grantPutAcl(identity: iam.IGrantable, objectsKeyPattern: string = '*') {
    return this.grant(identity, perms.BUCKET_PUT_ACL_ACTIONS, [],
      this.arnForObjects(objectsKeyPattern));
  }

  /**
   * Grants s3:DeleteObject* permission to an IAM pricipal for objects
   * in this bucket.
   *
   * @param identity The principal
   * @param objectsKeyPattern Restrict the permission to a certain key pattern (default '*')
   */
  public grantDelete(identity: iam.IGrantable, objectsKeyPattern: any = '*') {
    return this.grant(identity, perms.BUCKET_DELETE_ACTIONS, [],
      this.arnForObjects(objectsKeyPattern));
  }

  /**
   * Grants read/write permissions for this bucket and it's contents to an IAM
   * principal (Role/Group/User).
   *
   * If an encryption key is used, permission to use the key for
   * encrypt/decrypt will also be granted.
   *
   * @param identity The principal
   * @param objectsKeyPattern Restrict the permission to a certain key pattern (default '*')
   */
  public grantReadWrite(identity: iam.IGrantable, objectsKeyPattern: any = '*') {
    const bucketActions = perms.BUCKET_READ_ACTIONS.concat(this.writeActions);
    // we need unique permissions because some permissions are common between read and write key actions
    const keyActions = [...new Set([...perms.KEY_READ_ACTIONS, ...perms.KEY_WRITE_ACTIONS])];

    return this.grant(identity,
      bucketActions,
      keyActions,
      this.bucketArn,
      this.arnForObjects(objectsKeyPattern));
  }

  /**
   * Allows unrestricted access to objects from this bucket.
   *
   * IMPORTANT: This permission allows anyone to perform actions on S3 objects
   * in this bucket, which is useful for when you configure your bucket as a
   * website and want everyone to be able to read objects in the bucket without
   * needing to authenticate.
   *
   * Without arguments, this method will grant read ("s3:GetObject") access to
   * all objects ("*") in the bucket.
   *
   * The method returns the `iam.Grant` object, which can then be modified
   * as needed. For example, you can add a condition that will restrict access only
   * to an IPv4 range like this:
   *
   *     const grant = bucket.grantPublicAccess();
   *     grant.resourceStatement!.addCondition(‘IpAddress’, { “aws:SourceIp”: “54.240.143.0/24” });
   *
   *
   * @param keyPrefix the prefix of S3 object keys (e.g. `home/*`). Default is "*".
   * @param allowedActions the set of S3 actions to allow. Default is "s3:GetObject".
   */
  public grantPublicAccess(keyPrefix = '*', ...allowedActions: string[]) {
    if (this.disallowPublicAccess) {
      throw new Error("Cannot grant public access when 'blockPublicPolicy' is enabled");
    }

    allowedActions = allowedActions.length > 0 ? allowedActions : ['s3:GetObject'];

    return iam.Grant.addToPrincipalOrResource({
      actions: allowedActions,
      resourceArns: [this.arnForObjects(keyPrefix)],
      grantee: new iam.Anyone(),
      resource: this,
    });
  }

  private get writeActions(): string[] {
    return [
      ...perms.BUCKET_DELETE_ACTIONS,
      ...this.putActions,
    ];
  }

  private get putActions(): string[] {
    return FeatureFlags.of(this).isEnabled(cxapi.S3_GRANT_WRITE_WITHOUT_ACL)
      ? perms.BUCKET_PUT_ACTIONS
      : perms.LEGACY_BUCKET_PUT_ACTIONS;
  }

  private urlJoin(...components: string[]): string {
    return components.reduce((result, component) => {
      if (result.endsWith('/')) {
        result = result.slice(0, -1);
      }
      if (component.startsWith('/')) {
        component = component.slice(1);
      }
      return `${result}/${component}`;
    });
  }

  private grant(
    grantee: iam.IGrantable,
    bucketActions: string[],
    keyActions: string[],
    resourceArn: string, ...otherResourceArns: string[]) {
    const resources = [resourceArn, ...otherResourceArns];

    const ret = iam.Grant.addToPrincipalOrResource({
      grantee,
      actions: bucketActions,
      resourceArns: resources,
      resource: this,
    });

    if (this.encryptionKey && keyActions && keyActions.length !== 0) {
      this.encryptionKey.grant(grantee, ...keyActions);
    }

    return ret;
  }
}

export interface BlockPublicAccessOptions {
  /**
   * Whether to block public ACLs
   *
   * @see https://docs.aws.amazon.com/AmazonS3/latest/dev/access-control-block-public-access.html#access-control-block-public-access-options
   */
  readonly blockPublicAcls?: boolean;

  /**
   * Whether to block public policy
   *
   * @see https://docs.aws.amazon.com/AmazonS3/latest/dev/access-control-block-public-access.html#access-control-block-public-access-options
   */
  readonly blockPublicPolicy?: boolean;

  /**
   * Whether to ignore public ACLs
   *
   * @see https://docs.aws.amazon.com/AmazonS3/latest/dev/access-control-block-public-access.html#access-control-block-public-access-options
   */
  readonly ignorePublicAcls?: boolean;

  /**
   * Whether to restrict public access
   *
   * @see https://docs.aws.amazon.com/AmazonS3/latest/dev/access-control-block-public-access.html#access-control-block-public-access-options
   */
  readonly restrictPublicBuckets?: boolean;
}

export class BlockPublicAccess {
  public static readonly BLOCK_ALL = new BlockPublicAccess({
    blockPublicAcls: true,
    blockPublicPolicy: true,
    ignorePublicAcls: true,
    restrictPublicBuckets: true,
  });

  public static readonly BLOCK_ACLS = new BlockPublicAccess({
    blockPublicAcls: true,
    ignorePublicAcls: true,
  });

  public blockPublicAcls: boolean | undefined;
  public blockPublicPolicy: boolean | undefined;
  public ignorePublicAcls: boolean | undefined;
  public restrictPublicBuckets: boolean | undefined;

  constructor(options: BlockPublicAccessOptions) {
    this.blockPublicAcls = options.blockPublicAcls;
    this.blockPublicPolicy = options.blockPublicPolicy;
    this.ignorePublicAcls = options.ignorePublicAcls;
    this.restrictPublicBuckets = options.restrictPublicBuckets;
  }
}

/**
 * Specifies a metrics configuration for the CloudWatch request metrics from an Amazon S3 bucket.
 */
export interface BucketMetrics {
  /**
   * The ID used to identify the metrics configuration.
   */
  readonly id: string;
  /**
   * The prefix that an object must have to be included in the metrics results.
   */
  readonly prefix?: string;
  /**
   * Specifies a list of tag filters to use as a metrics configuration filter.
   * The metrics configuration includes only objects that meet the filter's criteria.
   */
  readonly tagFilters?: {[tag: string]: any};
}

/**
 * All http request methods
 */
export enum HttpMethods {
  /**
   * The GET method requests a representation of the specified resource.
   */
  GET = 'GET',
  /**
   * The PUT method replaces all current representations of the target resource with the request payload.
   */
  PUT = 'PUT',
  /**
   * The HEAD method asks for a response identical to that of a GET request, but without the response body.
   */
  HEAD = 'HEAD',
  /**
   * The POST method is used to submit an entity to the specified resource, often causing a change in state or side effects on the server.
   */
  POST = 'POST',
  /**
   * The DELETE method deletes the specified resource.
   */
  DELETE = 'DELETE',
}

/**
 * Specifies a cross-origin access rule for an Amazon S3 bucket.
 */
export interface CorsRule {
  /**
   * A unique identifier for this rule.
   *
   * @default - No id specified.
   */
  readonly id?: string;
  /**
   * The time in seconds that your browser is to cache the preflight response for the specified resource.
   *
   * @default - No caching.
   */
  readonly maxAge?: number;
  /**
   * Headers that are specified in the Access-Control-Request-Headers header.
   *
   * @default - No headers allowed.
   */
  readonly allowedHeaders?: string[];
  /**
   * An HTTP method that you allow the origin to execute.
   */
  readonly allowedMethods: HttpMethods[];
  /**
   * One or more origins you want customers to be able to access the bucket from.
   */
  readonly allowedOrigins: string[];
  /**
   * One or more headers in the response that you want customers to be able to access from their applications.
   *
   * @default - No headers exposed.
   */
  readonly exposedHeaders?: string[];
}

/**
 * All http request methods
 */
export enum RedirectProtocol {
  HTTP = 'http',
  HTTPS = 'https',
}

/**
 * Specifies a redirect behavior of all requests to a website endpoint of a bucket.
 */
export interface RedirectTarget {
  /**
   * Name of the host where requests are redirected
   */
  readonly hostName: string;

  /**
   * Protocol to use when redirecting requests
   *
   * @default - The protocol used in the original request.
   */
  readonly protocol?: RedirectProtocol;
}

/**
 * All supported inventory list formats.
 */
export enum InventoryFormat {
  /**
   * Generate the inventory list as CSV.
   */
  CSV = 'CSV',
  /**
   * Generate the inventory list as Parquet.
   */
  PARQUET = 'Parquet',
  /**
   * Generate the inventory list as Parquet.
   */
  ORC = 'ORC',
}

/**
 * All supported inventory frequencies.
 */
export enum InventoryFrequency {
  /**
   * A report is generated every day.
   */
  DAILY = 'Daily',
  /**
   * A report is generated every Sunday (UTC timezone) after the initial report.
   */
  WEEKLY = 'Weekly'
}

/**
 * Inventory version support.
 */
export enum InventoryObjectVersion {
  /**
   * Includes all versions of each object in the report.
   */
  ALL = 'All',
  /**
   * Includes only the current version of each object in the report.
   */
  CURRENT = 'Current',
}

/**
 * The destination of the inventory.
 */
export interface InventoryDestination {
  /**
   * Bucket where all inventories will be saved in.
   */
  readonly bucket: IBucket;
  /**
   * The prefix to be used when saving the inventory.
   *
   * @default - No prefix.
   */
  readonly prefix?: string;
  /**
   * The account ID that owns the destination S3 bucket.
   * If no account ID is provided, the owner is not validated before exporting data.
   * It's recommended to set an account ID to prevent problems if the destination bucket ownership changes.
   *
   * @default - No account ID.
   */
  readonly bucketOwner?: string;
}

/**
 * Specifies the inventory configuration of an S3 Bucket.
 *
 * @see https://docs.aws.amazon.com/AmazonS3/latest/dev/storage-inventory.html
 */
export interface Inventory {
  /**
   * The destination of the inventory.
   */
  readonly destination: InventoryDestination;
  /**
   * The inventory will only include objects that meet the prefix filter criteria.
   *
   * @default - No objects prefix
   */
  readonly objectsPrefix?: string;
  /**
   * The format of the inventory.
   *
   * @default InventoryFormat.CSV
   */
  readonly format?: InventoryFormat;
  /**
   * Whether the inventory is enabled or disabled.
   *
   * @default true
   */
  readonly enabled?: boolean;
  /**
   * The inventory configuration ID.
   *
   * @default - generated ID.
   */
  readonly inventoryId?: string;
  /**
   * Frequency at which the inventory should be generated.
   *
   * @default InventoryFrequency.WEEKLY
   */
  readonly frequency?: InventoryFrequency;
  /**
   * If the inventory should contain all the object versions or only the current one.
   *
   * @default InventoryObjectVersion.ALL
   */
  readonly includeObjectVersions?: InventoryObjectVersion;
  /**
   * A list of optional fields to be included in the inventory result.
   *
   * @default - No optional fields.
   */
  readonly optionalFields?: string[];
}
/**
   * The ObjectOwnership of the bucket.
   *
   * @see https://docs.aws.amazon.com/AmazonS3/latest/dev/about-object-ownership.html
   *
   */
export enum ObjectOwnership {
  /**
   * Objects uploaded to the bucket change ownership to the bucket owner .
   */
  BUCKET_OWNER_PREFERRED = 'BucketOwnerPreferred',
  /**
   * The uploading account will own the object.
   */
  OBJECT_WRITER = 'ObjectWriter',
}
export interface BucketProps {
  /**
   * The kind of server-side encryption to apply to this bucket.
   *
   * If you choose KMS, you can specify a KMS key via `encryptionKey`. If
   * encryption key is not specified, a key will automatically be created.
   *
   * @default - `Kms` if `encryptionKey` is specified, or `Unencrypted` otherwise.
   */
  readonly encryption?: BucketEncryption;

  /**
   * External KMS key to use for bucket encryption.
   *
   * The 'encryption' property must be either not specified or set to "Kms".
   * An error will be emitted if encryption is set to "Unencrypted" or
   * "Managed".
   *
   * @default - If encryption is set to "Kms" and this property is undefined,
   * a new KMS key will be created and associated with this bucket.
   */
  readonly encryptionKey?: kms.IKey;

  /**
   * Physical name of this bucket.
   *
   * @default - Assigned by CloudFormation (recommended).
   */
  readonly bucketName?: string;

  /**
   * Policy to apply when the bucket is removed from this stack.
   *
   * @default - The bucket will be orphaned.
   */
  readonly removalPolicy?: RemovalPolicy;

  /**
   * Whether all objects should be automatically deleted when the bucket is
   * removed from the stack or when the stack is deleted.
   *
   * Requires the `removalPolicy` to be set to `RemovalPolicy.DESTROY`.
   *
   * @default false
   */
  readonly autoDeleteObjects?: boolean;

  /**
   * Whether this bucket should have versioning turned on or not.
   *
   * @default false
   */
  readonly versioned?: boolean;

  /**
   * Rules that define how Amazon S3 manages objects during their lifetime.
   *
   * @default - No lifecycle rules.
   */
  readonly lifecycleRules?: LifecycleRule[];

  /**
   * The name of the index document (e.g. "index.html") for the website. Enables static website
   * hosting for this bucket.
   *
   * @default - No index document.
   */
  readonly websiteIndexDocument?: string;

  /**
   * The name of the error document (e.g. "404.html") for the website.
   * `websiteIndexDocument` must also be set if this is set.
   *
   * @default - No error document.
   */
  readonly websiteErrorDocument?: string;

  /**
   * Specifies the redirect behavior of all requests to a website endpoint of a bucket.
   *
   * If you specify this property, you can't specify "websiteIndexDocument", "websiteErrorDocument" nor , "websiteRoutingRules".
   *
   * @default - No redirection.
   */
  readonly websiteRedirect?: RedirectTarget;

  /**
   * Rules that define when a redirect is applied and the redirect behavior
   *
   * @default - No redirection rules.
   */
  readonly websiteRoutingRules?: RoutingRule[];

  /**
   * Specifies a canned ACL that grants predefined permissions to the bucket.
   *
   * @default BucketAccessControl.PRIVATE
   */
  readonly accessControl?: BucketAccessControl;

  /**
   * Grants public read access to all objects in the bucket.
   * Similar to calling `bucket.grantPublicAccess()`
   *
   * @default false
   */
  readonly publicReadAccess?: boolean;

  /**
   * The block public access configuration of this bucket.
   *
   * @see https://docs.aws.amazon.com/AmazonS3/latest/dev/access-control-block-public-access.html
   *
   * @default false New buckets and objects don't allow public access, but users can modify bucket
   * policies or object permissions to allow public access.
   */
  readonly blockPublicAccess?: BlockPublicAccess;

  /**
   * The metrics configuration of this bucket.
   *
   * @see https://docs.aws.amazon.com/AWSCloudFormation/latest/UserGuide/aws-properties-s3-bucket-metricsconfiguration.html
   *
   * @default - No metrics configuration.
   */
  readonly metrics?: BucketMetrics[];

  /**
   * The CORS configuration of this bucket.
   *
   * @see https://docs.aws.amazon.com/AWSCloudFormation/latest/UserGuide/aws-properties-s3-bucket-cors.html
   *
   * @default - No CORS configuration.
   */
  readonly cors?: CorsRule[];

  /**
   * Destination bucket for the server access logs.
   * @default - If "serverAccessLogsPrefix" undefined - access logs disabled, otherwise - log to current bucket.
   */
  readonly serverAccessLogsBucket?: IBucket;

  /**
   * Optional log file prefix to use for the bucket's access logs.
   * If defined without "serverAccessLogsBucket", enables access logs to current bucket with this prefix.
   * @default - No log file prefix
   */
  readonly serverAccessLogsPrefix?: string;

  /**
   * The inventory configuration of the bucket.
   *
   * @see https://docs.aws.amazon.com/AmazonS3/latest/dev/storage-inventory.html
   *
   * @default - No inventory configuration
   */
  readonly inventories?: Inventory[];
  /**
   * The objectOwnership of the bucket.
   *
   * @see https://docs.aws.amazon.com/AmazonS3/latest/dev/about-object-ownership.html
   *
   * @default - No ObjectOwnership configuration, uploading account will own the object.
   *
   */
  readonly objectOwnership?: ObjectOwnership;
}

/**
 * An S3 bucket with associated policy objects
 *
 * This bucket does not yet have all features that exposed by the underlying
 * BucketResource.
 */
export class Bucket extends BucketBase {

  public static fromBucketArn(scope: Construct, id: string, bucketArn: string): IBucket {
    return Bucket.fromBucketAttributes(scope, id, { bucketArn });
  }

  public static fromBucketName(scope: Construct, id: string, bucketName: string): IBucket {
    return Bucket.fromBucketAttributes(scope, id, { bucketName });
  }

  /**
   * Creates a Bucket construct that represents an external bucket.
   *
   * @param scope The parent creating construct (usually `this`).
   * @param id The construct's name.
   * @param attrs A `BucketAttributes` object. Can be obtained from a call to
   * `bucket.export()` or manually created.
   */
  public static fromBucketAttributes(scope: Construct, id: string, attrs: BucketAttributes): IBucket {
    const stack = Stack.of(scope);
    const region = attrs.region ?? stack.region;
    const urlSuffix = stack.urlSuffix;

    const bucketName = parseBucketName(scope, attrs);
    if (!bucketName) {
      throw new Error('Bucket name is required');
    }

    const newUrlFormat = attrs.bucketWebsiteNewUrlFormat === undefined
      ? false
      : attrs.bucketWebsiteNewUrlFormat;

    const websiteDomain = newUrlFormat
      ? `${bucketName}.s3-website.${region}.${urlSuffix}`
      : `${bucketName}.s3-website-${region}.${urlSuffix}`;

    class Import extends BucketBase {
      public readonly bucketName = bucketName!;
      public readonly bucketArn = parseBucketArn(scope, attrs);
      public readonly bucketDomainName = attrs.bucketDomainName || `${bucketName}.s3.${urlSuffix}`;
      public readonly bucketWebsiteUrl = attrs.bucketWebsiteUrl || `http://${websiteDomain}`;
      public readonly bucketWebsiteDomainName = attrs.bucketWebsiteUrl ? Fn.select(2, Fn.split('/', attrs.bucketWebsiteUrl)) : websiteDomain;
      public readonly bucketRegionalDomainName = attrs.bucketRegionalDomainName || `${bucketName}.s3.${region}.${urlSuffix}`;
      public readonly bucketDualStackDomainName = attrs.bucketDualStackDomainName || `${bucketName}.s3.dualstack.${region}.${urlSuffix}`;
      public readonly bucketWebsiteNewUrlFormat = newUrlFormat;
      public readonly encryptionKey = attrs.encryptionKey;
      public readonly isWebsite = attrs.isWebsite ?? false;
      public policy?: BucketPolicy = undefined;
      protected autoCreatePolicy = false;
      protected disallowPublicAccess = false;

      /**
       * Exports this bucket from the stack.
       */
      public export() {
        return attrs;
      }
    }

    return new Import(scope, id, {
      account: attrs.account,
      region: attrs.region,
    });
  }

  public readonly bucketArn: string;
  public readonly bucketName: string;
  public readonly bucketDomainName: string;
  public readonly bucketWebsiteUrl: string;
  public readonly bucketWebsiteDomainName: string;
  public readonly bucketDualStackDomainName: string;
  public readonly bucketRegionalDomainName: string;

  public readonly encryptionKey?: kms.IKey;
  public readonly isWebsite?: boolean;
  public policy?: BucketPolicy;
  protected autoCreatePolicy = true;
  protected disallowPublicAccess?: boolean;
  private accessControl?: BucketAccessControl;
  private readonly lifecycleRules: LifecycleRule[] = [];
  private readonly versioned?: boolean;
  private readonly notifications: BucketNotifications;
  private readonly metrics: BucketMetrics[] = [];
  private readonly cors: CorsRule[] = [];
  private readonly inventories: Inventory[] = [];

  constructor(scope: Construct, id: string, props: BucketProps = {}) {
    super(scope, id, {
      physicalName: props.bucketName,
    });

    const { bucketEncryption, encryptionKey } = this.parseEncryption(props);

    this.validateBucketName(this.physicalName);

    const websiteConfiguration = this.renderWebsiteConfiguration(props);
    this.isWebsite = (websiteConfiguration !== undefined);

    const resource = new CfnBucket(this, 'Resource', {
      bucketName: this.physicalName,
      bucketEncryption,
      versioningConfiguration: props.versioned ? { status: 'Enabled' } : undefined,
      lifecycleConfiguration: Lazy.any({ produce: () => this.parseLifecycleConfiguration() }),
      websiteConfiguration,
      publicAccessBlockConfiguration: props.blockPublicAccess,
      metricsConfigurations: Lazy.any({ produce: () => this.parseMetricConfiguration() }),
      corsConfiguration: Lazy.any({ produce: () => this.parseCorsConfiguration() }),
      accessControl: Lazy.string({ produce: () => this.accessControl }),
      loggingConfiguration: this.parseServerAccessLogs(props),
      inventoryConfigurations: Lazy.any({ produce: () => this.parseInventoryConfiguration() }),
      ownershipControls: this.parseOwnershipControls(props),
    });

    resource.applyRemovalPolicy(props.removalPolicy);

    this.versioned = props.versioned;
    this.encryptionKey = encryptionKey;

    this.bucketName = this.getResourceNameAttribute(resource.ref);
    this.bucketArn = this.getResourceArnAttribute(resource.attrArn, {
      region: '',
      account: '',
      service: 's3',
      resource: this.physicalName,
    });

    this.bucketDomainName = resource.attrDomainName;
    this.bucketWebsiteUrl = resource.attrWebsiteUrl;
    this.bucketWebsiteDomainName = Fn.select(2, Fn.split('/', this.bucketWebsiteUrl));
    this.bucketDualStackDomainName = resource.attrDualStackDomainName;
    this.bucketRegionalDomainName = resource.attrRegionalDomainName;

    this.disallowPublicAccess = props.blockPublicAccess && props.blockPublicAccess.blockPublicPolicy;
    this.accessControl = props.accessControl;

    if (props.serverAccessLogsBucket instanceof Bucket) {
      props.serverAccessLogsBucket.allowLogDelivery();
    }

    for (const inventory of props.inventories ?? []) {
      this.addInventory(inventory);
    }

    // Add all bucket metric configurations rules
    (props.metrics || []).forEach(this.addMetric.bind(this));
    // Add all cors configuration rules
    (props.cors || []).forEach(this.addCorsRule.bind(this));

    // Add all lifecycle rules
    (props.lifecycleRules || []).forEach(this.addLifecycleRule.bind(this));

    // defines a BucketNotifications construct. Notice that an actual resource will only
    // be added if there are notifications added, so we don't need to condition this.
    this.notifications = new BucketNotifications(this, 'Notifications', { bucket: this });

    if (props.publicReadAccess) {
      this.grantPublicAccess();
    }

    if (props.autoDeleteObjects) {
      if (props.removalPolicy !== RemovalPolicy.DESTROY) {
        throw new Error('Cannot use \'autoDeleteObjects\' property on a bucket without setting removal policy to \'DESTROY\'.');
      }

      this.enableAutoDeleteObjects();
    }
  }

  /**
   * Add a lifecycle rule to the bucket
   *
   * @param rule The rule to add
   */
  public addLifecycleRule(rule: LifecycleRule) {
    if ((rule.noncurrentVersionExpiration !== undefined
      || (rule.noncurrentVersionTransitions && rule.noncurrentVersionTransitions.length > 0))
      && !this.versioned) {
      throw new Error("Cannot use 'noncurrent' rules on a nonversioned bucket");
    }

    this.lifecycleRules.push(rule);
  }

  /**
   * Adds a metrics configuration for the CloudWatch request metrics from the bucket.
   *
   * @param metric The metric configuration to add
   */
  public addMetric(metric: BucketMetrics) {
    this.metrics.push(metric);
  }

  /**
   * Adds a cross-origin access configuration for objects in an Amazon S3 bucket
   *
   * @param rule The CORS configuration rule to add
   */
  public addCorsRule(rule: CorsRule) {
    this.cors.push(rule);
  }

  /**
   * Adds a bucket notification event destination.
   * @param event The event to trigger the notification
   * @param dest The notification destination (Lambda, SNS Topic or SQS Queue)
   *
   * @param filters S3 object key filter rules to determine which objects
   * trigger this event. Each filter must include a `prefix` and/or `suffix`
   * that will be matched against the s3 object key. Refer to the S3 Developer Guide
   * for details about allowed filter rules.
   *
   * @see https://docs.aws.amazon.com/AmazonS3/latest/dev/NotificationHowTo.html#notification-how-to-filtering
   *
   * @example
   *
   *    bucket.addEventNotification(EventType.OnObjectCreated, myLambda, 'home/myusername/*')
   *
   * @see
   * https://docs.aws.amazon.com/AmazonS3/latest/dev/NotificationHowTo.html
   */
  public addEventNotification(event: EventType, dest: IBucketNotificationDestination, ...filters: NotificationKeyFilter[]) {
    this.notifications.addNotification(event, dest, ...filters);
  }

  /**
   * Subscribes a destination to receive notifications when an object is
   * created in the bucket. This is identical to calling
   * `onEvent(EventType.ObjectCreated)`.
   *
   * @param dest The notification destination (see onEvent)
   * @param filters Filters (see onEvent)
   */
  public addObjectCreatedNotification(dest: IBucketNotificationDestination, ...filters: NotificationKeyFilter[]) {
    return this.addEventNotification(EventType.OBJECT_CREATED, dest, ...filters);
  }

  /**
   * Subscribes a destination to receive notifications when an object is
   * removed from the bucket. This is identical to calling
   * `onEvent(EventType.ObjectRemoved)`.
   *
   * @param dest The notification destination (see onEvent)
   * @param filters Filters (see onEvent)
   */
  public addObjectRemovedNotification(dest: IBucketNotificationDestination, ...filters: NotificationKeyFilter[]) {
    return this.addEventNotification(EventType.OBJECT_REMOVED, dest, ...filters);
  }

  /**
   * Add an inventory configuration.
   *
   * @param inventory configuration to add
   */
  public addInventory(inventory: Inventory): void {
    this.inventories.push(inventory);
  }

  private validateBucketName(physicalName: string): void {
    const bucketName = physicalName;
    if (!bucketName || Token.isUnresolved(bucketName)) {
      // the name is a late-bound value, not a defined string,
      // so skip validation
      return;
    }

    const errors: string[] = [];

    // Rules codified from https://docs.aws.amazon.com/AmazonS3/latest/dev/BucketRestrictions.html
    if (bucketName.length < 3 || bucketName.length > 63) {
      errors.push('Bucket name must be at least 3 and no more than 63 characters');
    }
    const charsetMatch = bucketName.match(/[^a-z0-9.-]/);
    if (charsetMatch) {
      errors.push('Bucket name must only contain lowercase characters and the symbols, period (.) and dash (-) '
        + `(offset: ${charsetMatch.index})`);
    }
    if (!/[a-z0-9]/.test(bucketName.charAt(0))) {
      errors.push('Bucket name must start and end with a lowercase character or number '
        + '(offset: 0)');
    }
    if (!/[a-z0-9]/.test(bucketName.charAt(bucketName.length - 1))) {
      errors.push('Bucket name must start and end with a lowercase character or number '
        + `(offset: ${bucketName.length - 1})`);
    }
    const consecSymbolMatch = bucketName.match(/\.-|-\.|\.\./);
    if (consecSymbolMatch) {
      errors.push('Bucket name must not have dash next to period, or period next to dash, or consecutive periods '
        + `(offset: ${consecSymbolMatch.index})`);
    }
    if (/^\d{1,3}\.\d{1,3}\.\d{1,3}\.\d{1,3}$/.test(bucketName)) {
      errors.push('Bucket name must not resemble an IP address');
    }

    if (errors.length > 0) {
      throw new Error(`Invalid S3 bucket name (value: ${bucketName})${EOL}${errors.join(EOL)}`);
    }
  }

  /**
   * Set up key properties and return the Bucket encryption property from the
   * user's configuration.
   */
  private parseEncryption(props: BucketProps): {
    bucketEncryption?: CfnBucket.BucketEncryptionProperty,
    encryptionKey?: kms.IKey
  } {

    // default based on whether encryptionKey is specified
    let encryptionType = props.encryption;
    if (encryptionType === undefined) {
      encryptionType = props.encryptionKey ? BucketEncryption.KMS : BucketEncryption.UNENCRYPTED;
    }

    // if encryption key is set, encryption must be set to KMS.
    if (encryptionType !== BucketEncryption.KMS && props.encryptionKey) {
      throw new Error(`encryptionKey is specified, so 'encryption' must be set to KMS (value: ${encryptionType})`);
    }

    if (encryptionType === BucketEncryption.UNENCRYPTED) {
      return { bucketEncryption: undefined, encryptionKey: undefined };
    }

    if (encryptionType === BucketEncryption.KMS) {
      const encryptionKey = props.encryptionKey || new kms.Key(this, 'Key', {
        description: `Created by ${this.node.path}`,
      });

      const bucketEncryption = {
        serverSideEncryptionConfiguration: [
          {
            serverSideEncryptionByDefault: {
              sseAlgorithm: 'aws:kms',
              kmsMasterKeyId: encryptionKey.keyArn,
            },
          },
        ],
      };
      return { encryptionKey, bucketEncryption };
    }

    if (encryptionType === BucketEncryption.S3_MANAGED) {
      const bucketEncryption = {
        serverSideEncryptionConfiguration: [
          { serverSideEncryptionByDefault: { sseAlgorithm: 'AES256' } },
        ],
      };

      return { bucketEncryption };
    }

    if (encryptionType === BucketEncryption.KMS_MANAGED) {
      const bucketEncryption = {
        serverSideEncryptionConfiguration: [
          { serverSideEncryptionByDefault: { sseAlgorithm: 'aws:kms' } },
        ],
      };
      return { bucketEncryption };
    }

    throw new Error(`Unexpected 'encryptionType': ${encryptionType}`);
  }

  /**
   * Parse the lifecycle configuration out of the uucket props
   * @param props Par
   */
  private parseLifecycleConfiguration(): CfnBucket.LifecycleConfigurationProperty | undefined {
    if (!this.lifecycleRules || this.lifecycleRules.length === 0) {
      return undefined;
    }

    const self = this;

    return { rules: this.lifecycleRules.map(parseLifecycleRule) };

    function parseLifecycleRule(rule: LifecycleRule): CfnBucket.RuleProperty {
      const enabled = rule.enabled !== undefined ? rule.enabled : true;

      const x: CfnBucket.RuleProperty = {
        // eslint-disable-next-line max-len
        abortIncompleteMultipartUpload: rule.abortIncompleteMultipartUploadAfter !== undefined ? { daysAfterInitiation: rule.abortIncompleteMultipartUploadAfter.toDays() } : undefined,
        expirationDate: rule.expirationDate,
        expirationInDays: rule.expiration && rule.expiration.toDays(),
        id: rule.id,
        noncurrentVersionExpirationInDays: rule.noncurrentVersionExpiration && rule.noncurrentVersionExpiration.toDays(),
        noncurrentVersionTransitions: mapOrUndefined(rule.noncurrentVersionTransitions, t => ({
          storageClass: t.storageClass.value,
          transitionInDays: t.transitionAfter.toDays(),
        })),
        prefix: rule.prefix,
        status: enabled ? 'Enabled' : 'Disabled',
        transitions: mapOrUndefined(rule.transitions, t => ({
          storageClass: t.storageClass.value,
          transitionDate: t.transitionDate,
          transitionInDays: t.transitionAfter && t.transitionAfter.toDays(),
        })),
        tagFilters: self.parseTagFilters(rule.tagFilters),
      };

      return x;
    }
  }

  private parseServerAccessLogs(props: BucketProps): CfnBucket.LoggingConfigurationProperty | undefined {
    if (!props.serverAccessLogsBucket && !props.serverAccessLogsPrefix) {
      return undefined;
    }

    return {
      destinationBucketName: props.serverAccessLogsBucket?.bucketName,
      logFilePrefix: props.serverAccessLogsPrefix,
    };
  }

  private parseMetricConfiguration(): CfnBucket.MetricsConfigurationProperty[] | undefined {
    if (!this.metrics || this.metrics.length === 0) {
      return undefined;
    }

    const self = this;

    return this.metrics.map(parseMetric);

    function parseMetric(metric: BucketMetrics): CfnBucket.MetricsConfigurationProperty {
      return {
        id: metric.id,
        prefix: metric.prefix,
        tagFilters: self.parseTagFilters(metric.tagFilters),
      };
    }
  }

  private parseCorsConfiguration(): CfnBucket.CorsConfigurationProperty | undefined {
    if (!this.cors || this.cors.length === 0) {
      return undefined;
    }

    return { corsRules: this.cors.map(parseCors) };

    function parseCors(rule: CorsRule): CfnBucket.CorsRuleProperty {
      return {
        id: rule.id,
        maxAge: rule.maxAge,
        allowedHeaders: rule.allowedHeaders,
        allowedMethods: rule.allowedMethods,
        allowedOrigins: rule.allowedOrigins,
        exposedHeaders: rule.exposedHeaders,
      };
    }
  }

  private parseTagFilters(tagFilters?: {[tag: string]: any}) {
    if (!tagFilters || tagFilters.length === 0) {
      return undefined;
    }

    return Object.keys(tagFilters).map(tag => ({
      key: tag,
      value: tagFilters[tag],
    }));
  }

  private parseOwnershipControls({ objectOwnership }: BucketProps): CfnBucket.OwnershipControlsProperty | undefined {
    if (!objectOwnership) {
      return undefined;
    }
    return {
      rules: [{
        objectOwnership,
      }],
    };
  }

  private renderWebsiteConfiguration(props: BucketProps): CfnBucket.WebsiteConfigurationProperty | undefined {
    if (!props.websiteErrorDocument && !props.websiteIndexDocument && !props.websiteRedirect && !props.websiteRoutingRules) {
      return undefined;
    }

    if (props.websiteErrorDocument && !props.websiteIndexDocument) {
      throw new Error('"websiteIndexDocument" is required if "websiteErrorDocument" is set');
    }

    if (props.websiteRedirect && (props.websiteErrorDocument || props.websiteIndexDocument || props.websiteRoutingRules)) {
      throw new Error('"websiteIndexDocument", "websiteErrorDocument" and, "websiteRoutingRules" cannot be set if "websiteRedirect" is used');
    }

    const routingRules = props.websiteRoutingRules ? props.websiteRoutingRules.map<CfnBucket.RoutingRuleProperty>((rule) => {
      if (rule.condition && !rule.condition.httpErrorCodeReturnedEquals && !rule.condition.keyPrefixEquals) {
        throw new Error('The condition property cannot be an empty object');
      }

      return {
        redirectRule: {
          hostName: rule.hostName,
          httpRedirectCode: rule.httpRedirectCode,
          protocol: rule.protocol,
          replaceKeyWith: rule.replaceKey && rule.replaceKey.withKey,
          replaceKeyPrefixWith: rule.replaceKey && rule.replaceKey.prefixWithKey,
        },
        routingRuleCondition: rule.condition,
      };
    }) : undefined;

    return {
      indexDocument: props.websiteIndexDocument,
      errorDocument: props.websiteErrorDocument,
      redirectAllRequestsTo: props.websiteRedirect,
      routingRules,
    };
  }

  /**
   * Allows the LogDelivery group to write, fails if ACL was set differently.
   *
   * @see
   * https://docs.aws.amazon.com/AmazonS3/latest/dev/acl-overview.html#canned-acl
   */
  private allowLogDelivery() {
    if (this.accessControl && this.accessControl !== BucketAccessControl.LOG_DELIVERY_WRITE) {
      throw new Error("Cannot enable log delivery to this bucket because the bucket's ACL has been set and can't be changed");
    }

    this.accessControl = BucketAccessControl.LOG_DELIVERY_WRITE;
  }

  private parseInventoryConfiguration(): CfnBucket.InventoryConfigurationProperty[] | undefined {
    if (!this.inventories || this.inventories.length === 0) {
      return undefined;
    }

    return this.inventories.map((inventory, index) => {
      const format = inventory.format ?? InventoryFormat.CSV;
      const frequency = inventory.frequency ?? InventoryFrequency.WEEKLY;
      const id = inventory.inventoryId ?? `${this.node.id}Inventory${index}`;

      if (inventory.destination.bucket instanceof Bucket) {
        inventory.destination.bucket.addToResourcePolicy(new iam.PolicyStatement({
          effect: iam.Effect.ALLOW,
          actions: ['s3:PutObject'],
          resources: [
            inventory.destination.bucket.bucketArn,
            inventory.destination.bucket.arnForObjects(`${inventory.destination.prefix ?? ''}*`),
          ],
          principals: [new iam.ServicePrincipal('s3.amazonaws.com')],
          conditions: {
            ArnLike: {
              'aws:SourceArn': this.bucketArn,
            },
          },
        }));
      }

      return {
        id,
        destination: {
          bucketArn: inventory.destination.bucket.bucketArn,
          bucketAccountId: inventory.destination.bucketOwner,
          prefix: inventory.destination.prefix,
          format,
        },
        enabled: inventory.enabled ?? true,
        includedObjectVersions: inventory.includeObjectVersions ?? InventoryObjectVersion.ALL,
        scheduleFrequency: frequency,
        optionalFields: inventory.optionalFields,
        prefix: inventory.objectsPrefix,
      };
    });
  }

  private enableAutoDeleteObjects() {
    const provider = CustomResourceProvider.getOrCreateProvider(this, AUTO_DELETE_OBJECTS_RESOURCE_TYPE, {
      codeDirectory: path.join(__dirname, 'auto-delete-objects-handler'),
      runtime: CustomResourceProviderRuntime.NODEJS_12,
    });

    // Use a bucket policy to allow the custom resource to delete
    // objects in the bucket
    this.addToResourcePolicy(new iam.PolicyStatement({
      actions: [
        ...perms.BUCKET_READ_ACTIONS, // list objects
        ...perms.BUCKET_DELETE_ACTIONS, // and then delete them
      ],
      resources: [
        this.bucketArn,
        this.arnForObjects('*'),
      ],
      principals: [new iam.ArnPrincipal(provider.roleArn)],
    }));

    const customResource = new CustomResource(this, 'AutoDeleteObjectsCustomResource', {
      resourceType: AUTO_DELETE_OBJECTS_RESOURCE_TYPE,
      serviceToken: provider.serviceToken,
      properties: {
        BucketName: this.bucketName,
      },
    });

    // Ensure bucket policy is deleted AFTER the custom resource otherwise
    // we don't have permissions to list and delete in the bucket.
    // (add a `if` to make TS happy)
    if (this.policy) {
      customResource.node.addDependency(this.policy);
    }
  }
}

/**
 * What kind of server-side encryption to apply to this bucket
 */
export enum BucketEncryption {
  /**
   * Objects in the bucket are not encrypted.
   */
  UNENCRYPTED = 'NONE',

  /**
   * Server-side KMS encryption with a master key managed by KMS.
   */
  KMS_MANAGED = 'MANAGED',

  /**
   * Server-side encryption with a master key managed by S3.
   */
  S3_MANAGED = 'S3MANAGED',

  /**
   * Server-side encryption with a KMS key managed by the user.
   * If `encryptionKey` is specified, this key will be used, otherwise, one will be defined.
   */
  KMS = 'KMS',
}

/**
 * Notification event types.
 */
export enum EventType {
  /**
   * Amazon S3 APIs such as PUT, POST, and COPY can create an object. Using
   * these event types, you can enable notification when an object is created
   * using a specific API, or you can use the s3:ObjectCreated:* event type to
   * request notification regardless of the API that was used to create an
   * object.
   */
  OBJECT_CREATED = 's3:ObjectCreated:*',

  /**
   * Amazon S3 APIs such as PUT, POST, and COPY can create an object. Using
   * these event types, you can enable notification when an object is created
   * using a specific API, or you can use the s3:ObjectCreated:* event type to
   * request notification regardless of the API that was used to create an
   * object.
   */
  OBJECT_CREATED_PUT = 's3:ObjectCreated:Put',

  /**
   * Amazon S3 APIs such as PUT, POST, and COPY can create an object. Using
   * these event types, you can enable notification when an object is created
   * using a specific API, or you can use the s3:ObjectCreated:* event type to
   * request notification regardless of the API that was used to create an
   * object.
   */
  OBJECT_CREATED_POST = 's3:ObjectCreated:Post',

  /**
   * Amazon S3 APIs such as PUT, POST, and COPY can create an object. Using
   * these event types, you can enable notification when an object is created
   * using a specific API, or you can use the s3:ObjectCreated:* event type to
   * request notification regardless of the API that was used to create an
   * object.
   */
  OBJECT_CREATED_COPY = 's3:ObjectCreated:Copy',

  /**
   * Amazon S3 APIs such as PUT, POST, and COPY can create an object. Using
   * these event types, you can enable notification when an object is created
   * using a specific API, or you can use the s3:ObjectCreated:* event type to
   * request notification regardless of the API that was used to create an
   * object.
   */
  OBJECT_CREATED_COMPLETE_MULTIPART_UPLOAD = 's3:ObjectCreated:CompleteMultipartUpload',

  /**
   * By using the ObjectRemoved event types, you can enable notification when
   * an object or a batch of objects is removed from a bucket.
   *
   * You can request notification when an object is deleted or a versioned
   * object is permanently deleted by using the s3:ObjectRemoved:Delete event
   * type. Or you can request notification when a delete marker is created for
   * a versioned object by using s3:ObjectRemoved:DeleteMarkerCreated. For
   * information about deleting versioned objects, see Deleting Object
   * Versions. You can also use a wildcard s3:ObjectRemoved:* to request
   * notification anytime an object is deleted.
   *
   * You will not receive event notifications from automatic deletes from
   * lifecycle policies or from failed operations.
   */
  OBJECT_REMOVED = 's3:ObjectRemoved:*',

  /**
   * By using the ObjectRemoved event types, you can enable notification when
   * an object or a batch of objects is removed from a bucket.
   *
   * You can request notification when an object is deleted or a versioned
   * object is permanently deleted by using the s3:ObjectRemoved:Delete event
   * type. Or you can request notification when a delete marker is created for
   * a versioned object by using s3:ObjectRemoved:DeleteMarkerCreated. For
   * information about deleting versioned objects, see Deleting Object
   * Versions. You can also use a wildcard s3:ObjectRemoved:* to request
   * notification anytime an object is deleted.
   *
   * You will not receive event notifications from automatic deletes from
   * lifecycle policies or from failed operations.
   */
  OBJECT_REMOVED_DELETE = 's3:ObjectRemoved:Delete',

  /**
   * By using the ObjectRemoved event types, you can enable notification when
   * an object or a batch of objects is removed from a bucket.
   *
   * You can request notification when an object is deleted or a versioned
   * object is permanently deleted by using the s3:ObjectRemoved:Delete event
   * type. Or you can request notification when a delete marker is created for
   * a versioned object by using s3:ObjectRemoved:DeleteMarkerCreated. For
   * information about deleting versioned objects, see Deleting Object
   * Versions. You can also use a wildcard s3:ObjectRemoved:* to request
   * notification anytime an object is deleted.
   *
   * You will not receive event notifications from automatic deletes from
   * lifecycle policies or from failed operations.
   */
  OBJECT_REMOVED_DELETE_MARKER_CREATED = 's3:ObjectRemoved:DeleteMarkerCreated',

  /**
   * Using restore object event types you can receive notifications for
   * initiation and completion when restoring objects from the S3 Glacier
   * storage class.
   *
   * You use s3:ObjectRestore:Post to request notification of object restoration
   * initiation.
   */
  OBJECT_RESTORE_POST = 's3:ObjectRestore:Post',

  /**
   * Using restore object event types you can receive notifications for
   * initiation and completion when restoring objects from the S3 Glacier
   * storage class.
   *
   * You use s3:ObjectRestore:Completed to request notification of
   * restoration completion.
   */
  OBJECT_RESTORE_COMPLETED = 's3:ObjectRestore:Completed',

  /**
   * You can use this event type to request Amazon S3 to send a notification
   * message when Amazon S3 detects that an object of the RRS storage class is
   * lost.
   */
  REDUCED_REDUNDANCY_LOST_OBJECT = 's3:ReducedRedundancyLostObject',

  /**
   * You receive this notification event when an object that was eligible for
   * replication using Amazon S3 Replication Time Control failed to replicate.
   */
  REPLICATION_OPERATION_FAILED_REPLICATION = 's3:Replication:OperationFailedReplication',

  /**
   * You receive this notification event when an object that was eligible for
   * replication using Amazon S3 Replication Time Control exceeded the 15-minute
   * threshold for replication.
   */
  REPLICATION_OPERATION_MISSED_THRESHOLD = 's3:Replication:OperationMissedThreshold',

  /**
   * You receive this notification event for an object that was eligible for
   * replication using the Amazon S3 Replication Time Control feature replicated
   * after the 15-minute threshold.
   */
  REPLICATION_OPERATION_REPLICATED_AFTER_THRESHOLD = 's3:Replication:OperationReplicatedAfterThreshold',

  /**
   * You receive this notification event for an object that was eligible for
   * replication using Amazon S3 Replication Time Control but is no longer tracked
   * by replication metrics.
   */
  REPLICATION_OPERATION_NOT_TRACKED = 's3:Replication:OperationNotTracked',
}

export interface NotificationKeyFilter {
  /**
   * S3 keys must have the specified prefix.
   */
  readonly prefix?: string;

  /**
   * S3 keys must have the specified suffix.
   */
  readonly suffix?: string;
}

/**
 * Options for the onCloudTrailPutObject method
 */
export interface OnCloudTrailBucketEventOptions extends events.OnEventOptions {
  /**
   * Only watch changes to these object paths
   *
   * @default - Watch changes to all objects
   */
  readonly paths?: string[];
}

/**
 * Default bucket access control types.
 *
 * @see https://docs.aws.amazon.com/AmazonS3/latest/dev/acl-overview.html
 */
export enum BucketAccessControl {
  /**
   * Owner gets FULL_CONTROL. No one else has access rights.
   */
  PRIVATE = 'Private',

  /**
   * Owner gets FULL_CONTROL. The AllUsers group gets READ access.
   */
  PUBLIC_READ = 'PublicRead',

  /**
   * Owner gets FULL_CONTROL. The AllUsers group gets READ and WRITE access.
   * Granting this on a bucket is generally not recommended.
   */
  PUBLIC_READ_WRITE = 'PublicReadWrite',

  /**
   * Owner gets FULL_CONTROL. The AuthenticatedUsers group gets READ access.
   */
  AUTHENTICATED_READ = 'AuthenticatedRead',

  /**
   * The LogDelivery group gets WRITE and READ_ACP permissions on the bucket.
   * @see https://docs.aws.amazon.com/AmazonS3/latest/dev/ServerLogs.html
   */
  LOG_DELIVERY_WRITE = 'LogDeliveryWrite',

  /**
   * Object owner gets FULL_CONTROL. Bucket owner gets READ access.
   * If you specify this canned ACL when creating a bucket, Amazon S3 ignores it.
   */
  BUCKET_OWNER_READ = 'BucketOwnerRead',

  /**
   * Both the object owner and the bucket owner get FULL_CONTROL over the object.
   * If you specify this canned ACL when creating a bucket, Amazon S3 ignores it.
   */
  BUCKET_OWNER_FULL_CONTROL = 'BucketOwnerFullControl',

  /**
   * Owner gets FULL_CONTROL. Amazon EC2 gets READ access to GET an Amazon Machine Image (AMI) bundle from Amazon S3.
   */
  AWS_EXEC_READ = 'AwsExecRead',
}

export interface RoutingRuleCondition {
  /**
   * The HTTP error code when the redirect is applied
   *
   * In the event of an error, if the error code equals this value, then the specified redirect is applied.
   *
   * If both condition properties are specified, both must be true for the redirect to be applied.
   *
   * @default - The HTTP error code will not be verified
   */
  readonly httpErrorCodeReturnedEquals?: string;

  /**
   * The object key name prefix when the redirect is applied
   *
   * If both condition properties are specified, both must be true for the redirect to be applied.
   *
   * @default - The object key name will not be verified
   */
  readonly keyPrefixEquals?: string;
}

export class ReplaceKey {
  /**
   * The specific object key to use in the redirect request
   */
  public static with(keyReplacement: string) {
    return new this(keyReplacement);
  }

  /**
   * The object key prefix to use in the redirect request
   */
  public static prefixWith(keyReplacement: string) {
    return new this(undefined, keyReplacement);
  }

  private constructor(public readonly withKey?: string, public readonly prefixWithKey?: string) {
  }
}

/**
 * Rule that define when a redirect is applied and the redirect behavior.
 *
 * @see https://docs.aws.amazon.com/AmazonS3/latest/dev/how-to-page-redirect.html
 */
export interface RoutingRule {
  /**
   * The host name to use in the redirect request
   *
   * @default - The host name used in the original request.
   */
  readonly hostName?: string;

  /**
   * The HTTP redirect code to use on the response
   *
   * @default "301" - Moved Permanently
   */
  readonly httpRedirectCode?: string;

  /**
   * Protocol to use when redirecting requests
   *
   * @default - The protocol used in the original request.
   */
  readonly protocol?: RedirectProtocol;

  /**
   * Specifies the object key prefix to use in the redirect request
   *
   * @default - The key will not be replaced
   */
  readonly replaceKey?: ReplaceKey;

  /**
   * Specifies a condition that must be met for the specified redirect to apply.
   *
   * @default - No condition
   */
  readonly condition?: RoutingRuleCondition;
}

/**
 * Options for creating Virtual-Hosted style URL.
 */
export interface VirtualHostedStyleUrlOptions {
  /**
   * Specifies the URL includes the region.
   *
   * @default - true
   */
  readonly regional?: boolean;
}

function mapOrUndefined<T, U>(list: T[] | undefined, callback: (element: T) => U): U[] | undefined {
  if (!list || list.length === 0) {
    return undefined;
  }

  return list.map(callback);
}<|MERGE_RESOLUTION|>--- conflicted
+++ resolved
@@ -4,13 +4,8 @@
 import * as iam from '@aws-cdk/aws-iam';
 import * as kms from '@aws-cdk/aws-kms';
 import {
-<<<<<<< HEAD
-  Fn, IResource, Lazy, RemovalPolicy, Resource, ResourceProps, Stack, Token,
-  CustomResource, CustomResourceProvider, CustomResourceProviderRuntime,
-=======
   Fn, IResource, Lazy, RemovalPolicy, Resource, Stack, Token,
   CustomResource, CustomResourceProvider, CustomResourceProviderRuntime, FeatureFlags,
->>>>>>> ea67c545
 } from '@aws-cdk/core';
 import * as cxapi from '@aws-cdk/cx-api';
 import { Construct } from 'constructs';
