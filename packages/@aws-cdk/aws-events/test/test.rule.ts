--- conflicted
+++ resolved
@@ -14,11 +14,7 @@
     const stack = new cdk.Stack();
 
     new Rule(stack, 'MyRule', {
-<<<<<<< HEAD
-        schedule: Schedule.rate(10, TimeUnit.MINUTE),
-=======
       schedule: Schedule.rate(cdk.Duration.minutes(10)),
->>>>>>> ad722713
     });
 
     expect(stack).toMatch({
@@ -42,11 +38,7 @@
     // WHEN
     new Rule(stack, 'MyRule', {
       ruleName: cdk.PhysicalName.of('PhysicalName'),
-<<<<<<< HEAD
-      schedule: Schedule.rate(10, TimeUnit.MINUTE),
-=======
       schedule: Schedule.rate(cdk.Duration.minutes(10)),
->>>>>>> ad722713
     });
 
     // THEN
@@ -182,11 +174,7 @@
 
     const rule = new Rule(stack, 'EventRule', {
       targets: [ t1 ],
-<<<<<<< HEAD
-      schedule: Schedule.rate(5, TimeUnit.MINUTE),
-=======
       schedule: Schedule.rate(cdk.Duration.minutes(5)),
->>>>>>> ad722713
     });
 
     rule.addTarget(t2);
@@ -228,11 +216,7 @@
     const stack = new cdk.Stack();
 
     const rule = new Rule(stack, 'EventRule', {
-<<<<<<< HEAD
-      schedule: Schedule.rate(1, TimeUnit.MINUTE),
-=======
       schedule: Schedule.rate(cdk.Duration.minutes(1)),
->>>>>>> ad722713
     });
 
     // a plain string should just be stringified (i.e. double quotes added and escaped)
@@ -317,11 +301,7 @@
     const stack = new cdk.Stack();
 
     const rule = new Rule(stack, 'EventRule', {
-<<<<<<< HEAD
-      schedule: Schedule.rate(1, TimeUnit.MINUTE),
-=======
       schedule: Schedule.rate(cdk.Duration.minutes(1)),
->>>>>>> ad722713
     });
 
     const role = new iam.Role(stack, 'SomeRole', {
