import { expect, haveResourceLike } from '@aws-cdk/assert';
import cdk = require('@aws-cdk/cdk');
import { Duration, Stack } from '@aws-cdk/cdk';
import { Test } from 'nodeunit';
import { IRuleTarget, RuleTargetInput, Schedule } from '../lib';
import { Rule } from '../lib/rule';

export = {
  'json template': {
    'can just be a JSON object'(test: Test) {
      // GIVEN
      const stack = new Stack();
      const rule = new Rule(stack, 'Rule', {
<<<<<<< HEAD
        schedule: Schedule.rate(1, TimeUnit.MINUTE),
=======
        schedule: Schedule.rate(Duration.minutes(1)),
>>>>>>> ad722713
      });

      // WHEN
      rule.addTarget(new SomeTarget(RuleTargetInput.fromObject({ SomeObject: 'withAValue' })));

      // THEN
      expect(stack).to(haveResourceLike('AWS::Events::Rule', {
        Targets: [
          {
            Input: "{\"SomeObject\":\"withAValue\"}"
          }
        ]
      }));
      test.done();
    },
  },

  'text templates': {
    'strings with newlines are serialized to a newline-delimited list of JSON strings'(test: Test) {
      // GIVEN
      const stack = new Stack();
      const rule = new Rule(stack, 'Rule', {
<<<<<<< HEAD
        schedule: Schedule.rate(1, TimeUnit.MINUTE),
=======
        schedule: Schedule.rate(Duration.minutes(1)),
>>>>>>> ad722713
      });

      // WHEN
      rule.addTarget(new SomeTarget(RuleTargetInput.fromMultilineText('I have\nmultiple lines')));

      // THEN
      expect(stack).to(haveResourceLike('AWS::Events::Rule', {
        Targets: [
          {
            Input: "\"I have\"\n\"multiple lines\""
          }
        ]
      }));

      test.done();
    },

    'escaped newlines are not interpreted as newlines'(test: Test) {
      // GIVEN
      const stack = new Stack();
      const rule = new Rule(stack, 'Rule', {
<<<<<<< HEAD
        schedule: Schedule.rate(1, TimeUnit.MINUTE),
=======
        schedule: Schedule.rate(Duration.minutes(1)),
>>>>>>> ad722713
      });

      // WHEN
      rule.addTarget(new SomeTarget(RuleTargetInput.fromMultilineText('this is not\\na real newline'))),

      // THEN
      expect(stack).to(haveResourceLike('AWS::Events::Rule', {
        Targets: [
          {
            Input: "\"this is not\\\\na real newline\""
          }
        ]
      }));

      test.done();
    },

    'can use Tokens in text templates'(test: Test) {
      // GIVEN
      const stack = new Stack();
      const rule = new Rule(stack, 'Rule', {
<<<<<<< HEAD
        schedule: Schedule.rate(1, TimeUnit.MINUTE),
=======
        schedule: Schedule.rate(Duration.minutes(1)),
>>>>>>> ad722713
      });

      const world = cdk.Lazy.stringValue({ produce: () => 'world' });

      // WHEN
      rule.addTarget(new SomeTarget(RuleTargetInput.fromText(`hello ${world}`)));

      // THEN
      expect(stack).to(haveResourceLike('AWS::Events::Rule', {
        Targets: [
          {
            Input: "\"hello world\""
          }
        ]
      }));

      test.done();
    }
  },
};

class SomeTarget implements IRuleTarget {
  public constructor(private readonly input: RuleTargetInput) {
  }

  public bind() {
    return { id: 'T1', arn: 'ARN1', input: this.input };
  }
}<|MERGE_RESOLUTION|>--- conflicted
+++ resolved
@@ -11,11 +11,7 @@
       // GIVEN
       const stack = new Stack();
       const rule = new Rule(stack, 'Rule', {
-<<<<<<< HEAD
-        schedule: Schedule.rate(1, TimeUnit.MINUTE),
-=======
         schedule: Schedule.rate(Duration.minutes(1)),
->>>>>>> ad722713
       });
 
       // WHEN
@@ -38,11 +34,7 @@
       // GIVEN
       const stack = new Stack();
       const rule = new Rule(stack, 'Rule', {
-<<<<<<< HEAD
-        schedule: Schedule.rate(1, TimeUnit.MINUTE),
-=======
         schedule: Schedule.rate(Duration.minutes(1)),
->>>>>>> ad722713
       });
 
       // WHEN
@@ -64,11 +56,7 @@
       // GIVEN
       const stack = new Stack();
       const rule = new Rule(stack, 'Rule', {
-<<<<<<< HEAD
-        schedule: Schedule.rate(1, TimeUnit.MINUTE),
-=======
         schedule: Schedule.rate(Duration.minutes(1)),
->>>>>>> ad722713
       });
 
       // WHEN
@@ -90,11 +78,7 @@
       // GIVEN
       const stack = new Stack();
       const rule = new Rule(stack, 'Rule', {
-<<<<<<< HEAD
-        schedule: Schedule.rate(1, TimeUnit.MINUTE),
-=======
         schedule: Schedule.rate(Duration.minutes(1)),
->>>>>>> ad722713
       });
 
       const world = cdk.Lazy.stringValue({ produce: () => 'world' });
