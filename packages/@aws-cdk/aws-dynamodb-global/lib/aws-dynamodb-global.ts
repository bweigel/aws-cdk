--- conflicted
+++ resolved
@@ -39,24 +39,15 @@
     super(scope, id);
     this._regionalTables = [];
 
-<<<<<<< HEAD
-    if (props.streamSpecification != null && props.streamSpecification !== dynamodb.StreamViewType.NEW_AND_OLD_IMAGES) {
-      throw new Error("dynamoProps.streamSpecification MUST be set to dynamodb.StreamViewType.NEW_AND_OLD_IMAGES");
-=======
-    if (props.stream != null && props.stream !== dynamodb.StreamViewType.NewAndOldImages) {
-      throw new Error("dynamoProps.stream MUST be set to dynamodb.StreamViewType.NewAndOldImages");
->>>>>>> 390baf1d
+    if (props.stream != null && props.stream !== dynamodb.StreamViewType.NEW_AND_OLD_IMAGES) {
+      throw new Error("dynamoProps.stream MUST be set to dynamodb.StreamViewType.NEW_AND_OLD_IMAGES");
     }
 
     // need to set this stream specification, otherwise global tables don't work
     // And no way to set a default value in an interface
     const stackProps: dynamodb.TableProps = {
       ...props,
-<<<<<<< HEAD
-      streamSpecification: dynamodb.StreamViewType.NEW_AND_OLD_IMAGES
-=======
-      stream: dynamodb.StreamViewType.NewAndOldImages
->>>>>>> 390baf1d
+      stream: dynamodb.StreamViewType.NEW_AND_OLD_IMAGES
     };
 
     // here we loop through the configured regions.
