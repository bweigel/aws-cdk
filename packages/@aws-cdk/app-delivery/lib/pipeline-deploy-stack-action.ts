--- conflicted
+++ resolved
@@ -168,19 +168,11 @@
 
 function cfnCapabilities(adminPermissions: boolean, capabilities?: cfn.CloudFormationCapabilities[]): cfn.CloudFormationCapabilities[] {
   if (adminPermissions && capabilities === undefined) {
-<<<<<<< HEAD
-    // admin true default capability to NamedIAM
-    return cfn.CloudFormationCapabilities.NAMED_IAM;
-  } else if (capabilities === undefined) {
-    // else capabilities are undefined set AnonymousIAM
-    return cfn.CloudFormationCapabilities.ANONYMOUS_IAM;
-=======
     // admin true default capability to NamedIAM and AutoExpand
-    return [cfn.CloudFormationCapabilities.NamedIAM, cfn.CloudFormationCapabilities.AutoExpand];
+    return [cfn.CloudFormationCapabilities.NAMED_IAM, cfn.CloudFormationCapabilities.AutoExpand];
   } else if (capabilities === undefined) {
     // else capabilities are undefined set AnonymousIAM and AutoExpand
-    return [cfn.CloudFormationCapabilities.AnonymousIAM, cfn.CloudFormationCapabilities.AutoExpand];
->>>>>>> a6e4f6ad
+    return [cfn.CloudFormationCapabilities.ANONYMOUS_IAM, cfn.CloudFormationCapabilities.AutoExpand];
   } else {
     // else capabilities are defined use them
     return capabilities;
