import cfn = require('@aws-cdk/aws-cloudformation');
import codepipeline = require('@aws-cdk/aws-codepipeline');
import cpactions = require('@aws-cdk/aws-codepipeline-actions');
import s3 = require('@aws-cdk/aws-s3');
import cdk = require('@aws-cdk/cdk');
import cicd = require('../lib');

const app = new cdk.App();

const stack = new cdk.Stack(app, 'CICD');
const pipeline = new codepipeline.Pipeline(stack, 'CodePipeline', {
  artifactBucket: new s3.Bucket(stack, 'ArtifactBucket', {
    removalPolicy: cdk.RemovalPolicy.DESTROY
  })
});
const sourceOutput = new codepipeline.Artifact('Artifact_CICDGitHubF8BA7ADD');
const source = new cpactions.GitHubSourceAction({
  actionName: 'GitHub',
  owner: 'awslabs',
  repo: 'aws-cdk',
  oauthToken: cdk.SecretValue.plainText('DummyToken'),
  trigger: cpactions.GitHubTrigger.POLL,
  output: sourceOutput,
});
pipeline.addStage({
  stageName: 'Source',
  actions: [source],
});
const stage = pipeline.addStage({ stageName: 'Deploy' });
new cicd.PipelineDeployStackAction(stack, 'DeployStack', {
  stage,
  stack,
  changeSetName: 'CICD-ChangeSet',
  createChangeSetRunOrder: 10,
  executeChangeSetRunOrder: 999,
  input: sourceOutput,
  adminPermissions: false,
<<<<<<< HEAD
  capabilities: cfn.CloudFormationCapabilities.NONE,
=======
  capabilities: [cfn.CloudFormationCapabilities.None],
>>>>>>> a6e4f6ad
});

app.synth();<|MERGE_RESOLUTION|>--- conflicted
+++ resolved
@@ -35,11 +35,7 @@
   executeChangeSetRunOrder: 999,
   input: sourceOutput,
   adminPermissions: false,
-<<<<<<< HEAD
-  capabilities: cfn.CloudFormationCapabilities.NONE,
-=======
-  capabilities: [cfn.CloudFormationCapabilities.None],
->>>>>>> a6e4f6ad
+  capabilities: [cfn.CloudFormationCapabilities.NONE],
 });
 
 app.synth();