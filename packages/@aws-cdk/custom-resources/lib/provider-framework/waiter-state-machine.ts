--- conflicted
+++ resolved
@@ -1,14 +1,10 @@
 import { Grant, IGrantable, PolicyStatement, Role, ServicePrincipal } from '@aws-cdk/aws-iam';
 import { IFunction } from '@aws-cdk/aws-lambda';
 import { CfnResource, Duration, Stack } from '@aws-cdk/core';
-<<<<<<< HEAD
-import { Construct } from 'constructs';
-=======
 
 // keep this import separate from other imports to reduce chance for merge conflicts with v2-main
 // eslint-disable-next-line no-duplicate-imports, import/order
-import { Construct } from '@aws-cdk/core';
->>>>>>> b16ea9fe
+import { Construct } from 'constructs';
 
 export interface WaiterStateMachineProps {
   /**
