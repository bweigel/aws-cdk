--- conflicted
+++ resolved
@@ -1,10 +1,5 @@
-<<<<<<< HEAD
-import { CfnResource, CfnResourceProps, Construct, RemoveTag, Stack, Tag, TagManager, TagType, Aspects, Tags } from '../lib';
-=======
 import { Construct } from 'constructs';
-import { nodeunitShim, Test } from 'nodeunit-shim';
 import { CfnResource, CfnResourceProps, RemoveTag, Stack, Tag, TagManager, TagType, Aspects, Tags } from '../lib';
->>>>>>> 1e54fb92
 import { synthesize } from '../lib/private/synthesis';
 
 class TaggableResource extends CfnResource {
