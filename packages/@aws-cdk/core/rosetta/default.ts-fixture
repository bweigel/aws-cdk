import * as cfn from '@aws-cdk/aws-cloudformation';
import * as customresources from '@aws-cdk/custom-resources';
import * as iam from '@aws-cdk/aws-iam';
import * as lambda from '@aws-cdk/aws-lambda';
import * as sns from '@aws-cdk/aws-sns';
import * as sqs from '@aws-cdk/aws-sqs';
import * as s3 from '@aws-cdk/aws-s3';
import {
  App,
  Aws,
  CfnCondition,
  CfnDynamicReference,
  CfnDynamicReferenceService,
  CfnInclude,
  CfnJson,
  CfnMapping,
  CfnOutput,
  CfnParameter,
  CfnResource,
  CfnResourceProps,
  ConcreteDependable,
  Construct,
  CustomResource,
  CustomResourceProvider,
  CustomResourceProviderRuntime,
<<<<<<< HEAD
  DefaultStackSynthesizer,
  DependableTrait,
=======
>>>>>>> 3a569177
  Duration,
  Fn,
  IConstruct,
  RemovalPolicy,
  SecretValue,
  Size,
  SizeRoundingBehavior,
  Stack,
  StackProps,
  Stage,
  Token,
} from '@aws-cdk/core';

declare const app: App;
declare const arn: 'arn:partition:service:region:account-id:resource-id';
declare const cfnResource: CfnResource;
declare const construct: Construct;
declare const constructA: Construct;
declare const constructB: Construct;
declare const constructC: Construct;
declare const functionProps: lambda.FunctionProps;
declare const isCompleteHandler: lambda.Function;
declare const myBucket: s3.IBucket;
declare const myFunction: lambda.IFunction;
declare const myTopic: sns.ITopic;
declare const onEventHandler: lambda.Function;
declare const resourceProps: CfnResourceProps;

declare class MyStack extends Stack {}
declare class YourStack extends Stack {}

class StackThatProvidesABucket extends Stack {
  public readonly bucket!: s3.IBucket;
}

interface StackThatExpectsABucketProps extends StackProps {
  readonly bucket: s3.IBucket;
}

class StackThatExpectsABucket extends Stack {
  constructor(scope: Construct, id: string, props: StackThatExpectsABucketProps) {
    super(scope, id, props);
  }
}

class fixture$construct extends Construct {
  public constructor(scope: Construct, id: string) {
    super(scope, id);

    /// here
  }
}<|MERGE_RESOLUTION|>--- conflicted
+++ resolved
@@ -23,11 +23,7 @@
   CustomResource,
   CustomResourceProvider,
   CustomResourceProviderRuntime,
-<<<<<<< HEAD
   DefaultStackSynthesizer,
-  DependableTrait,
-=======
->>>>>>> 3a569177
   Duration,
   Fn,
   IConstruct,
