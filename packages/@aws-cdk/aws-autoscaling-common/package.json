--- conflicted
+++ resolved
@@ -54,19 +54,11 @@
   },
   "license": "Apache-2.0",
   "devDependencies": {
-<<<<<<< HEAD
-    "@aws-cdk/assert": "^0.27.0",
-    "cdk-build-tools": "^0.27.0",
-    "cdk-integ-tools": "^0.27.0",
-    "fast-check": "^1.13.0",
-    "pkglint": "^0.27.0"
-=======
     "@aws-cdk/assert": "^0.28.0",
     "cdk-build-tools": "^0.28.0",
     "cdk-integ-tools": "^0.28.0",
-    "fast-check": "^1.7.0",
+    "fast-check": "^1.13.0",
     "pkglint": "^0.28.0"
->>>>>>> 3ba26228
   },
   "dependencies": {
     "@aws-cdk/aws-iam": "^0.28.0",
