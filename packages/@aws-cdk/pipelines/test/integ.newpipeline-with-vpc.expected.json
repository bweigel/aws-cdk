--- conflicted
+++ resolved
@@ -536,7 +536,6 @@
       "UpdateReplacePolicy": "Retain",
       "DeletionPolicy": "Retain"
     },
-<<<<<<< HEAD
     "PipelineArtifactsBucketPolicyF53CCC52": {
       "Type": "AWS::S3::BucketPolicy",
       "Properties": {
@@ -639,8 +638,6 @@
         }
       }
     },
-=======
->>>>>>> 2d2ed064
     "PipelineRoleB27FAA37": {
       "Type": "AWS::IAM::Role",
       "Properties": {
